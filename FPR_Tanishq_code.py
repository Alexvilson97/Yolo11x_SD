import os
import numpy as np
import pandas as pd
import matplotlib.pyplot as plt

def calculate_iou(box1, box2):
    """Calculate Intersection over Union (IoU) between two boxes."""
    x1 = max(box1[0], box2[0])
    y1 = max(box1[1], box2[1])
    x2 = min(box1[2], box2[2])
    y2 = min(box1[3], box2[3])

    # Calculate intersection area
    intersection = max(0, x2 - x1) * max(0, y2 - y1)
    
    # Calculate union area
    box1_area = (box1[2] - box1[0]) * (box1[3] - box1[1])
    box2_area = (box2[2] - box2[0]) * (box2[3] - box2[1])
    union = box1_area + box2_area - intersection

    return intersection / union if union > 0 else 0

def process_frame(ground_truth_boxes, predicted_boxes, iou_threshold=0.5):
    """Process a single frame to calculate TP, FP, and FN."""
    tp_count = 0  # True positives
    fp_count = 0  # False positives
    fn_count = len(ground_truth_boxes)  # All ground truth are unmatched initially
    matched_gt = set()  # To track matched ground truth indices

    for pred_box in predicted_boxes:
        pred_xmin, pred_ymin, pred_xmax, pred_ymax, confidence, pred_class = pred_box
        matched = False
        for gt_idx, gt_box in enumerate(ground_truth_boxes):
            gt_xmin, gt_ymin, gt_xmax, gt_ymax, gt_class = gt_box
            if pred_class == gt_class:  # Check if class names match
                iou = calculate_iou([pred_xmin, pred_ymin, pred_xmax, pred_ymax], [gt_xmin, gt_ymin, gt_xmax, gt_ymax])
                if iou >= iou_threshold and gt_idx not in matched_gt:
                    tp_count += 1
                    matched_gt.add(gt_idx)
                    fn_count -= 1
                    matched = True
                    break
        if not matched:
            fp_count += 1  # Unmatched prediction is a false positive

    # Debug output for each predicted box
    print(f"TP={tp_count}, FP={fp_count}, FN={fn_count}, Matched GT indices: {matched_gt}")

    return tp_count, fp_count, fn_count

def calculate_fpr(fp, tn):
    """Calculate False Positive Rate (FPR)."""
    return fp / (fp + tn) if (fp + tn) > 0 else 0

def plot_fpr_vs_confidence(synth_csv_files, real_csv_files, confidence_levels, output_csv):
    """Calculate and plot FPR at different confidence levels for synthetic and real images."""
    results = []  # Store results for CSV
    plt.figure(figsize=(12, 8))

    def process_files(csv_files, label_prefix):
        fpr_values = []
        for csv_file in csv_files:
            df = pd.read_csv(csv_file)
            frame_numbers = df['Frame Number'].unique()

            all_ground_truth_boxes = []
            all_predicted_boxes = []

            for frame_number in frame_numbers:
                frame_data = df[df['Frame Number'] == frame_number]
                gt_boxes = frame_data[['Ground Truth X-min', 'Ground Truth Y-min', 'Ground Truth X-max', 'Ground Truth Y-max', 'Ground Truth Class Name']].dropna().values.tolist()
                pred_boxes = frame_data[['Predicted X-min', 'Predicted Y-min', 'Predicted X-max', 'Predicted Y-max', 'Confidence', 'Predicted Class Name']].dropna().values.tolist()
                all_ground_truth_boxes.append(gt_boxes)
                all_predicted_boxes.append(pred_boxes)

            total_objects = sum(len(gt_boxes) for gt_boxes in all_ground_truth_boxes)
            print(f"Debug: {label_prefix} Total Objects={total_objects}")

            file_fpr_values = []
            for confidence in confidence_levels:
                tp_total, fp_total, fn_total = 0, 0, 0
                for gt_boxes, pred_boxes in zip(all_ground_truth_boxes, all_predicted_boxes):
                    # Filter predictions by confidence level
                    pred_boxes_filtered = [box for box in pred_boxes if box[4] >= confidence]
                    tp, fp, fn = process_frame(gt_boxes, pred_boxes_filtered)
                    tp_total += tp
                    fp_total += fp
                    fn_total += fn

                # Calculate total negatives (TN)
                tn_total = len([gt for gt in all_ground_truth_boxes for _ in gt]) - tp_total
                print(f"Debug: {label_prefix} Confidence={confidence:.2f} | TP: {tp_total}, FP: {fp_total}, FN: {fn_total}, TN: {tn_total}")

                # Calculate FPR
                fpr = calculate_fpr(fp_total, tn_total)
                print(f"Debug: {label_prefix} Confidence={confidence:.2f} | FPR: {fpr:.4f}")

                file_fpr_values.append(fpr)
                results.append({
                    'Confidence': confidence,
                    'FPR': fpr,
                    'TP': tp_total,
                    'FP': fp_total,
                    'FN': fn_total,
                    'Scenario': label_prefix + os.path.splitext(os.path.basename(csv_file))[0]
                })

            # Plot FPR for this file
            plt.plot(confidence_levels, file_fpr_values, marker='o', label=f"{label_prefix} {os.path.splitext(os.path.basename(csv_file))[0]}")
            for confidence, fpr in zip(confidence_levels, file_fpr_values):
                plt.text(confidence, fpr, f"{fpr:.2f}", fontsize=8, ha='center')

    # Process synthetic images
    process_files(synth_csv_files, "Synthetic")

    # Process real images
    process_files(real_csv_files, "Real")

    # Finalize plot
    plt.title("False Positive Rate vs Confidence Levels (Synthetic vs Real)")
    plt.xlabel("Confidence Levels")
    plt.ylabel("False Positive Rate (FPR)")
    plt.xticks(confidence_levels)
    plt.ylim(0, 1)
    plt.grid(True)
    plt.legend()
    plt.show()

    # Save results to CSV
    results_df = pd.DataFrame(results)
    results_df.to_csv(output_csv, index=False)
    print(f"Results saved to {output_csv}")

if __name__ == "__main__":
<<<<<<< HEAD
    csv_files = [r"Annotations\frame15_real_combined.csv"]
=======
    synth_csv_files = ["Annotations/Scenario_fog/Synth_annotated_fog/frame1008.csv"]  # Synthetic CSV files
    real_csv_files = ["Annotations/Scenario_real/Real_annotated/frame1008.csv"]  # Real CSV files
    confidence_levels = np.arange(0.3, 1.0, 0.1)
    output_csv = "fpr_results_combined.csv"

    plot_fpr_vs_confidence(synth_csv_files, real_csv_files, confidence_levels, output_csv)


if __name__ == "__main__":
    csv_files = ["Annotations/Scenario_fog/Synth_annotated_fog/frame1008.csv"]
>>>>>>> 0683448d
    confidence_levels = np.arange(0.3, 1.0, 0.1)
    output_csv = "fpr_results.csv"

    plot_fpr_vs_confidence(csv_files, confidence_levels, output_csv)<|MERGE_RESOLUTION|>--- conflicted
+++ resolved
@@ -132,9 +132,6 @@
     print(f"Results saved to {output_csv}")
 
 if __name__ == "__main__":
-<<<<<<< HEAD
-    csv_files = [r"Annotations\frame15_real_combined.csv"]
-=======
     synth_csv_files = ["Annotations/Scenario_fog/Synth_annotated_fog/frame1008.csv"]  # Synthetic CSV files
     real_csv_files = ["Annotations/Scenario_real/Real_annotated/frame1008.csv"]  # Real CSV files
     confidence_levels = np.arange(0.3, 1.0, 0.1)
@@ -144,8 +141,7 @@
 
 
 if __name__ == "__main__":
-    csv_files = ["Annotations/Scenario_fog/Synth_annotated_fog/frame1008.csv"]
->>>>>>> 0683448d
+    csv_files = [r"Annotations\frame15_real_combined.csv"]
     confidence_levels = np.arange(0.3, 1.0, 0.1)
     output_csv = "fpr_results.csv"
 
